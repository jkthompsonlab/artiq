"""Client-side interfaces to the master databases (devices, datasets).

These artefacts are intended for out-of-process use (i.e. from workers or the
standalone command line tools).
"""

from operator import setitem
import h5py
import importlib
import logging
import numpy

import numpy as np

from sipyco.sync_struct import Notifier
from sipyco.pc_rpc import AutoTarget, Client, BestEffortClient

from artiq.master.databases import make_dataset

logger = logging.getLogger(__name__)


class DummyDevice:
    pass


def _create_device(desc, device_mgr):
    ty = desc["type"]
    if ty == "local":
        module = importlib.import_module(desc["module"])
        device_class = getattr(module, desc["class"])
        return device_class(device_mgr, **desc.get("arguments", {}))
    elif ty == "controller":
        if desc.get("best_effort", False):
            cls = BestEffortClient
        else:
            cls = Client
        # Automatic target can be specified either by the absence of
        # the target_name parameter, or a None value.
        target_name = desc.get("target_name", None)
        if target_name is None:
            target_name = AutoTarget
        return cls(desc["host"], desc["port"], target_name)
    elif ty == "controller_aux_target":
        controller = device_mgr.get_desc(desc["controller"])
        if desc.get("best_effort", controller.get("best_effort", False)):
            cls = BestEffortClient
        else:
            cls = Client
        return cls(controller["host"], controller["port"], desc["target_name"])
    elif ty == "dummy":
        return DummyDevice()
    else:
        raise ValueError("Unsupported type in device DB: " + ty)


class DeviceError(Exception):
    pass


class DeviceManager:
    """Handles creation and destruction of local device drivers and controller
    RPC clients."""
    def __init__(self, ddb, virtual_devices=dict()):
        self.ddb = ddb
        self.virtual_devices = virtual_devices
        self.active_devices = []

    def get_device_db(self):
        """Returns the full contents of the device database."""
        return self.ddb.get_device_db()

    def get_desc(self, name):
        return self.ddb.get(name, resolve_alias=True)

    def get(self, name):
        """Get the device driver or controller client corresponding to a
        device database entry."""
        if name in self.virtual_devices:
            return self.virtual_devices[name]

        try:
            desc = self.get_desc(name)
        except Exception as e:
            raise DeviceError("Failed to get description of device '{}'"
                              .format(name)) from e

        for existing_desc, existing_dev in self.active_devices:
            if desc == existing_desc:
                return existing_dev

        try:
            dev = _create_device(desc, self)
        except Exception as e:
            raise DeviceError("Failed to create device '{}'"
                              .format(name)) from e
        self.active_devices.append((desc, dev))
        return dev

    def close_devices(self):
        """Closes all active devices, in the opposite order as they were
        requested."""
        for _desc, dev in reversed(self.active_devices):
            try:
                if isinstance(dev, (Client, BestEffortClient)):
                    dev.close_rpc()
                elif hasattr(dev, "close"):
                    dev.close()
            except Exception as e:
                logger.warning("Exception %r when closing device %r", e, dev)
        self.active_devices.clear()


class DatasetManager:
    def __init__(self, ddb):
        self._broadcaster = Notifier(dict())
        self.local = dict()
        self.archive = dict()

        self.ddb = ddb
        self._broadcaster.publish = ddb.update

    def set(self, key, value, broadcast=False, persist=False, archive=True,
            hdf5_options=None):
        if persist:
            broadcast = True

        if broadcast:
            self._broadcaster[key] = make_dataset(
                persist=persist,
                value=value,
                hdf5_options=hdf5_options,
            )
        elif key in self._broadcaster.raw_view:
            del self._broadcaster[key]

        if archive:
            self.local[key] = make_dataset(
                persist=persist,
                value=value,
                hdf5_options=hdf5_options,
            )
        elif key in self.local:
            del self.local[key]

    def _get_mutation_target(self, key):
        target = self.local.get(key, None)
        if key in self._broadcaster.raw_view:
            if target is not None:
                assert target["value"] is self._broadcaster.raw_view[key]["value"]
            return self._broadcaster[key]["value"]
        if target is None:
            raise KeyError("Cannot mutate nonexistent dataset '{}'".format(key))
        return target["value"]

    def mutate(self, key, index, value):
        target = self._get_mutation_target(key)
        if isinstance(index, tuple):
            if isinstance(index[0], tuple):
                index = tuple(slice(*e) for e in index)
            else:
                index = slice(*index)
        setitem(target, index, value)

    def append_to(self, key, value):
        self._get_mutation_target(key).append(value)

    def get(self, key, archive=False):
        if key in self.local:
            return self.local[key]["value"]

        dataset = self.ddb.get(key)
        if archive:
<<<<<<< HEAD
            if key in self.archive:
                logger.warning("Dataset '%s' is already in archive, "
                               "overwriting", key, stack_info=True)
            self.archive[key] = dataset
        return dataset["value"]
=======
            # if key in self.archive:
            #     logger.warning("Dataset '%s' is already in archive, "
            #                    "overwriting", key, stack_info=True)
            self.archive[key] = data
        return data
>>>>>>> 104cfb18

    def write_hdf5(self, f):
        datasets_group = f.create_group("datasets")
        for k, v in self.local.items():
            _write(datasets_group, k, v)

        archive_group = f.create_group("archive")
        for k, v in self.archive.items():
            _write(archive_group, k, v)


def _write(group, k, v):
    # Add context to exception message when the user writes a dataset that is
    # not representable in HDF5.
    try:
<<<<<<< HEAD
        group.create_dataset(k, data=v["value"], **v["hdf5_options"])
=======
        if isinstance(v, list):
            v = numpy.asarray(v)
            if v.dtype.type == numpy.unicode_:
                v = numpy.array(v, dtype=h5py.special_dtype(vlen=str))
        group[k] = v
>>>>>>> 104cfb18
    except TypeError as e:
        raise TypeError("Error writing dataset '{}' of type '{}': {}".format(
            k, type(v["value"]), e))<|MERGE_RESOLUTION|>--- conflicted
+++ resolved
@@ -171,19 +171,11 @@
 
         dataset = self.ddb.get(key)
         if archive:
-<<<<<<< HEAD
-            if key in self.archive:
-                logger.warning("Dataset '%s' is already in archive, "
-                               "overwriting", key, stack_info=True)
-            self.archive[key] = dataset
-        return dataset["value"]
-=======
             # if key in self.archive:
             #     logger.warning("Dataset '%s' is already in archive, "
             #                    "overwriting", key, stack_info=True)
             self.archive[key] = data
         return data
->>>>>>> 104cfb18
 
     def write_hdf5(self, f):
         datasets_group = f.create_group("datasets")
@@ -199,15 +191,11 @@
     # Add context to exception message when the user writes a dataset that is
     # not representable in HDF5.
     try:
-<<<<<<< HEAD
-        group.create_dataset(k, data=v["value"], **v["hdf5_options"])
-=======
         if isinstance(v, list):
             v = numpy.asarray(v)
             if v.dtype.type == numpy.unicode_:
                 v = numpy.array(v, dtype=h5py.special_dtype(vlen=str))
         group[k] = v
->>>>>>> 104cfb18
     except TypeError as e:
         raise TypeError("Error writing dataset '{}' of type '{}': {}".format(
             k, type(v["value"]), e))