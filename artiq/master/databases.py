--- conflicted
+++ resolved
@@ -54,22 +54,10 @@
             file_data = pyon.load_file(self.persist_file)
         except FileNotFoundError:
             file_data = dict()
-<<<<<<< HEAD
-        self.data = Notifier(
-            {
-                k: make_dataset(
-                    persist=True,
-                    value=v["value"],
-                    hdf5_options=v["hdf5_options"]
-                )
-                for k, v in file_data.items()
-            }
-        )
-=======
+
         # Maps dataset keys to tuples (persist, value) containing the data and
         # indicating whether to save the key to the ``persist_file``.
         self.data = Notifier({k: (True, v) for k, v in file_data.items()})
->>>>>>> 104cfb18
 
     def save(self):
         data = {
@@ -107,11 +95,8 @@
         )
 
     def delete(self, key):
-<<<<<<< HEAD
         del self.data[key]
-=======
-        del self.data[key]
-    #
+
 
 def _rid_namespace_name(rid):
     return "datasets_rid_{}".format(rid)
@@ -169,4 +154,3 @@
     def _publish_rid(self, rid):
         if self._publisher:
             self._publisher.add_notifier(_rid_namespace_name(rid), self._rid_notifiers[rid])
->>>>>>> 104cfb18
