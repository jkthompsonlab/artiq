from migen import *

from artiq.gateware.rtio.phy import ttl_serdes_generic


class _OSERDESE2_8X(Module):
    def __init__(self, pad, pad_n=None):
        self.o = Signal(8)
        self.t_in = Signal()
        self.t_out = Signal()

        # # #

        o = self.o
        pad_o = Signal()
        self.specials += Instance("OSERDESE2",
                                  p_DATA_RATE_OQ="DDR", p_DATA_RATE_TQ="BUF",
                                  p_DATA_WIDTH=8, p_TRISTATE_WIDTH=1,
                                  o_OQ=pad_o, o_TQ=self.t_out,
                                  i_CLK=ClockSignal("rtiox4"),
                                  i_CLKDIV=ClockSignal("rio_phy"),
                                  i_D1=o[0], i_D2=o[1], i_D3=o[2], i_D4=o[3],
                                  i_D5=o[4], i_D6=o[5], i_D7=o[6], i_D8=o[7],
                                  i_TCE=1, i_OCE=1, i_RST=0,
                                  i_T1=self.t_in)
        if pad_n is None:
            self.comb += pad.eq(pad_o)
        else:
            self.specials += Instance("OBUFDS",
                                      i_I=pad_o,
                                      o_O=pad, o_OB=pad_n)
<<<<<<< HEAD


class _ISERDESE2_8X(Module):
    def __init__(self, pad, pad_n=None):
        self.o = Signal(8)
        self.i = Signal(8)
        self.oe = Signal()

        # # #

        pad_i = Signal()
        i = self.i
        self.specials += Instance("ISERDESE2", p_DATA_RATE="DDR",
                                  p_DATA_WIDTH=8,
                                  p_INTERFACE_TYPE="NETWORKING", p_NUM_CE=1,
                                  o_Q1=i[7], o_Q2=i[6], o_Q3=i[5], o_Q4=i[4],
                                  o_Q5=i[3], o_Q6=i[2], o_Q7=i[1], o_Q8=i[0],
                                  i_D=pad_i,
                                  i_CLK=ClockSignal("rtiox4"),
                                  i_CLKB=~ClockSignal("rtiox4"),
                                  i_CE1=1, i_RST=0,
                                  i_CLKDIV=ClockSignal("rio_phy"))
        if pad_n is None:
            self.comb += pad_i.eq(pad)
        else:
            self.specials += Instance("IBUFDS", o_O=pad_i, i_I=pad, i_IB=pad_n)
=======
>>>>>>> 95c885b5


class _IOSERDESE2_8X(Module):
    def __init__(self, pad, pad_n=None):
        self.o = Signal(8)
        self.i = Signal(8)
        self.oe = Signal()

        # # #

        pad_i = Signal()
        pad_o = Signal()
        i = self.i
        self.specials += Instance("ISERDESE2", p_DATA_RATE="DDR",
                                  p_DATA_WIDTH=8,
                                  p_INTERFACE_TYPE="NETWORKING", p_NUM_CE=1,
                                  o_Q1=i[7], o_Q2=i[6], o_Q3=i[5], o_Q4=i[4],
                                  o_Q5=i[3], o_Q6=i[2], o_Q7=i[1], o_Q8=i[0],
                                  i_D=pad_i,
                                  i_CLK=ClockSignal("rtiox4"),
                                  i_CLKB=~ClockSignal("rtiox4"),
                                  i_CE1=1, i_RST=0,
                                  i_CLKDIV=ClockSignal("rio_phy"))
        oserdes = _OSERDESE2_8X(pad_o)
        self.submodules += oserdes
        if pad_n is None:
            self.specials += Instance("IOBUF",
                                      i_I=pad_o, o_O=pad_i, i_T=oserdes.t_out,
                                      io_IO=pad)
        else:
            self.specials += Instance("IOBUFDS",
                                      i_I=pad_o, o_O=pad_i, i_T=oserdes.t_out,
                                      io_IO=pad, io_IOB=pad_n)
        self.comb += [
            oserdes.t_in.eq(~self.oe),
            oserdes.o.eq(self.o)
        ]


class Output_8X(ttl_serdes_generic.Output):
    def __init__(self, pad, pad_n=None):
        serdes = _OSERDESE2_8X(pad, pad_n)
        self.submodules += serdes
        ttl_serdes_generic.Output.__init__(self, serdes)


class Inout_8X(ttl_serdes_generic.Inout):
    def __init__(self, pad, pad_n=None):
        serdes = _IOSERDESE2_8X(pad, pad_n)
<<<<<<< HEAD
        self.submodules += serdes
        ttl_serdes_generic.Inout.__init__(self, serdes)

class Input_8X(ttl_serdes_generic.Inout):
    def __init__(self, pad, pad_n=None):
        serdes = _ISERDESE2_8X(pad, pad_n)
=======
>>>>>>> 95c885b5
        self.submodules += serdes
        ttl_serdes_generic.Inout.__init__(self, serdes)<|MERGE_RESOLUTION|>--- conflicted
+++ resolved
@@ -29,7 +29,6 @@
             self.specials += Instance("OBUFDS",
                                       i_I=pad_o,
                                       o_O=pad, o_OB=pad_n)
-<<<<<<< HEAD
 
 
 class _ISERDESE2_8X(Module):
@@ -56,8 +55,6 @@
             self.comb += pad_i.eq(pad)
         else:
             self.specials += Instance("IBUFDS", o_O=pad_i, i_I=pad, i_IB=pad_n)
-=======
->>>>>>> 95c885b5
 
 
 class _IOSERDESE2_8X(Module):
@@ -107,14 +104,12 @@
 class Inout_8X(ttl_serdes_generic.Inout):
     def __init__(self, pad, pad_n=None):
         serdes = _IOSERDESE2_8X(pad, pad_n)
-<<<<<<< HEAD
         self.submodules += serdes
         ttl_serdes_generic.Inout.__init__(self, serdes)
+
 
 class Input_8X(ttl_serdes_generic.Inout):
     def __init__(self, pad, pad_n=None):
         serdes = _ISERDESE2_8X(pad, pad_n)
-=======
->>>>>>> 95c885b5
         self.submodules += serdes
         ttl_serdes_generic.Inout.__init__(self, serdes)